--- conflicted
+++ resolved
@@ -4,11 +4,8 @@
 #  ------------------------------------------------------------------------------------------
 
 from health.azure.azure_util import (fetch_run, set_environment_variables_for_multi_node, split_recovery_id,
-<<<<<<< HEAD
+                                     download_from_datastore, upload_to_datastore,
                                      run_upload_folder)
-=======
-                                     download_from_datastore, upload_to_datastore)
->>>>>>> 9bf8ea58
 from health.azure.datasets import DatasetConfig
 from health.azure.himl import (AzureRunInfo, create_run_configuration, create_script_run, get_workspace, submit_run,
                                submit_to_azure_if_needed)
@@ -16,7 +13,6 @@
 __all__ = ["fetch_run",
            "set_environment_variables_for_multi_node",
            "split_recovery_id",
-           "run_upload_folder",
            "DatasetConfig",
            "AzureRunInfo",
            "create_run_configuration",
@@ -25,4 +21,5 @@
            "submit_run",
            "submit_to_azure_if_needed",
            "download_from_datastore",
-           "upload_to_datastore"]+           "upload_to_datastore",
+           "run_upload_folder"]