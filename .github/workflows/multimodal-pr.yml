--- conflicted
+++ resolved
@@ -11,13 +11,8 @@
       - ".github/workflows/multimodal-pr.yml"
 
 env:
-<<<<<<< HEAD
-  pythonVersion: 3.10.4
-  folder: multimodal
-=======
   pythonVersion: 3.7
   folder: hi-ml-multimodal
->>>>>>> 5dd055e5
   HIML_TENANT_ID: ${{ secrets.HIML_TENANT_ID }}
   HIML_RESOURCE_GROUP: ${{ secrets.HIML_RESOURCE_GROUP }}
   HIML_SUBSCRIPTION_ID: ${{ secrets.HIML_SUBSCRIPTION_ID }}
