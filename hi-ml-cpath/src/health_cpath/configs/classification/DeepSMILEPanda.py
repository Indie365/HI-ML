#  ------------------------------------------------------------------------------------------
#  Copyright (c) Microsoft Corporation. All rights reserved.
#  Licensed under the MIT License (MIT). See LICENSE in the repo root for license information.
#  ------------------------------------------------------------------------------------------
from typing import Any, Optional, Set

from health_azure.utils import is_running_in_azure_ml
from health_ml.networks.layers.attention_layers import AttentionLayer
from health_cpath.configs.run_ids import innereye_ssl_checkpoint_binary
from health_cpath.datamodules.panda_module import (
    PandaSlidesDataModule,
    PandaTilesDataModule)
from health_cpath.datasets.panda_tiles_dataset import PandaTilesDataset
from health_cpath.models.encoders import (
    HistoSSLEncoder,
    ImageNetSimCLREncoder,
    Resnet18,
    SSLEncoder)
from health_cpath.configs.classification.BaseMIL import BaseMILSlides, BaseMILTiles, BaseMIL
from health_cpath.datasets.panda_dataset import PandaDataset
from health_cpath.datasets.default_paths import (
    PANDA_DATASET_ID,
    PANDA_5X_TILES_DATASET_ID)
from health_cpath.utils.naming import PlotOption
from health_ml.utils.checkpoint_utils import CheckpointParser


class BaseDeepSMILEPanda(BaseMIL):
    """Base class for DeepSMILEPanda common configs between tiles and slides piplines."""

    def __init__(self, **kwargs: Any) -> None:
        default_kwargs = dict(
            # declared in BaseMIL:
            pool_type=AttentionLayer.__name__,
            num_transformer_pool_layers=4,
            num_transformer_pool_heads=4,
            tune_encoder=False,
            # average number of tiles is 56 for PANDA
            encoding_chunk_size=60,
            max_bag_size=56,
            max_bag_size_inf=0,
            # declared in TrainerParams:
            max_epochs=200,
            # declared in OptimizerParams:
            l_rate=5e-4,
            weight_decay=1e-4,
            adam_betas=(0.9, 0.99))
        default_kwargs.update(kwargs)
        super().__init__(**default_kwargs)
        self.class_names = ["ISUP 0", "ISUP 1", "ISUP 2", "ISUP 3", "ISUP 4", "ISUP 5"]
        if not is_running_in_azure_ml():
            self.max_epochs = 2


class DeepSMILETilesPanda(BaseMILTiles, BaseDeepSMILEPanda):
    """ DeepSMILETilesPanda is derived from BaseMILTiles and BaseDeepSMILEPanda to inherit common behaviors from both
    tiles basemil and panda specific configuration.

    `tune_encoder` sets the fine-tuning mode of the encoder. For fine-tuning the encoder, batch_size = 2
    runs on multiple GPUs with ~ 6:24 min/epoch (train) and ~ 00:50 min/epoch (validation).
    """

    def __init__(self, **kwargs: Any) -> None:
        default_kwargs = dict(
            # declared in BaseMILTiles:
            is_caching=False,
            batch_size=8,
            batch_size_inf=8,
            azure_datasets=[PANDA_5X_TILES_DATASET_ID, PANDA_DATASET_ID])
        default_kwargs.update(kwargs)
        super().__init__(**default_kwargs)

    def setup(self) -> None:
        BaseMILTiles.setup(self)
<<<<<<< HEAD
        # If no SSL checkpoint is provided, use the default one
        self.ssl_checkpoint_run_id = self.ssl_checkpoint_run_id or innereye_ssl_checkpoint_binary
=======
>>>>>>> 1034324c

    def get_data_module(self) -> PandaTilesDataModule:
        return PandaTilesDataModule(
            root_path=self.local_datasets[0],
            batch_size=self.batch_size,
            batch_size_inf=self.batch_size_inf,
            max_bag_size=self.max_bag_size,
            max_bag_size_inf=self.max_bag_size_inf,
            transforms_dict=self.get_transforms_dict(PandaTilesDataset.IMAGE_COLUMN),
            cache_mode=self.cache_mode,
            precache_location=self.precache_location,
            cache_dir=self.cache_dir,
            crossval_count=self.crossval_count,
            crossval_index=self.crossval_index,
            dataloader_kwargs=self.get_dataloader_kwargs(),
            seed=self.get_effective_random_seed(),
            pl_replace_sampler_ddp=self.pl_replace_sampler_ddp,
        )

    def get_slides_dataset(self) -> Optional[PandaDataset]:
        return PandaDataset(root=self.local_datasets[1])                             # type: ignore

    def get_test_plot_options(self) -> Set[PlotOption]:
        plot_options = super().get_test_plot_options()
        plot_options.update([PlotOption.SLIDE_THUMBNAIL, PlotOption.ATTENTION_HEATMAP])
        return plot_options


class TilesPandaImageNetMIL(DeepSMILETilesPanda):
    def __init__(self, **kwargs: Any) -> None:
        super().__init__(encoder_type=Resnet18.__name__, **kwargs)


class TilesPandaImageNetSimCLRMIL(DeepSMILETilesPanda):
    def __init__(self, **kwargs: Any) -> None:
        super().__init__(encoder_type=ImageNetSimCLREncoder.__name__, **kwargs)


class TilesPandaSSLMIL(DeepSMILETilesPanda):
    def __init__(self, **kwargs: Any) -> None:
        # If no SSL checkpoint is provided, use the default one
        self.ssl_checkpoint = self.ssl_checkpoint or CheckpointParser(innereye_ssl_checkpoint_binary)
        super().__init__(encoder_type=SSLEncoder.__name__, **kwargs)


class TilesPandaHistoSSLMIL(DeepSMILETilesPanda):
    def __init__(self, **kwargs: Any) -> None:
        super().__init__(encoder_type=HistoSSLEncoder.__name__, **kwargs)


class DeepSMILESlidesPanda(BaseMILSlides, BaseDeepSMILEPanda):
    """DeepSMILESlidesPanda is derived from BaseMILSlides and BaseDeeppSMILEPanda to inherits common behaviors from both
    slides basemil and panda specific configuration.
    """

    def __init__(self, **kwargs: Any) -> None:
        default_kwargs = dict(
            # declared in BaseMILSlides:
            level=1,
            tile_size=224,
            random_offset=True,
            background_val=255,
            azure_datasets=[PANDA_DATASET_ID],)
        default_kwargs.update(kwargs)
        super().__init__(**default_kwargs)

    def setup(self) -> None:
        BaseMILSlides.setup(self)
<<<<<<< HEAD
        # If no SSL checkpoint is provided, use the default one
        self.ssl_checkpoint_run_id = self.ssl_checkpoint_run_id or innereye_ssl_checkpoint_binary
=======
>>>>>>> 1034324c

    def get_dataloader_kwargs(self) -> dict:
        return dict(
            multiprocessing_context="spawn",
            **super().get_dataloader_kwargs()
        )

    def get_data_module(self) -> PandaSlidesDataModule:
        return PandaSlidesDataModule(
            root_path=self.local_datasets[0],
            batch_size=self.batch_size,
            batch_size_inf=self.batch_size_inf,
            level=self.level,
            max_bag_size=self.max_bag_size,
            max_bag_size_inf=self.max_bag_size_inf,
            tile_size=self.tile_size,
            step=self.step,
            random_offset=self.random_offset,
            seed=self.get_effective_random_seed(),
            pad_full=self.pad_full,
            background_val=self.background_val,
            filter_mode=self.filter_mode,
            transforms_dict=self.get_transforms_dict(PandaDataset.IMAGE_COLUMN),
            crossval_count=self.crossval_count,
            crossval_index=self.crossval_index,
            dataloader_kwargs=self.get_dataloader_kwargs(),
            pl_replace_sampler_ddp=self.pl_replace_sampler_ddp,
        )

    def get_slides_dataset(self) -> PandaDataset:
        return PandaDataset(root=self.local_datasets[0])                             # type: ignore


class SlidesPandaImageNetMIL(DeepSMILESlidesPanda):
    def __init__(self, **kwargs: Any) -> None:
        super().__init__(encoder_type=Resnet18.__name__, **kwargs)


class SlidesPandaImageNetSimCLRMIL(DeepSMILESlidesPanda):
    def __init__(self, **kwargs: Any) -> None:
        super().__init__(encoder_type=ImageNetSimCLREncoder.__name__, **kwargs)


class SlidesPandaSSLMIL(DeepSMILESlidesPanda):
    def __init__(self, **kwargs: Any) -> None:
        # If no SSL checkpoint is provided, use the default one
        self.ssl_checkpoint = self.ssl_checkpoint or CheckpointParser(innereye_ssl_checkpoint_binary)
        super().__init__(encoder_type=SSLEncoder.__name__, **kwargs)


class SlidesPandaHistoSSLMIL(DeepSMILESlidesPanda):
    def __init__(self, **kwargs: Any) -> None:
        super().__init__(encoder_type=HistoSSLEncoder.__name__, **kwargs)<|MERGE_RESOLUTION|>--- conflicted
+++ resolved
@@ -72,11 +72,6 @@
 
     def setup(self) -> None:
         BaseMILTiles.setup(self)
-<<<<<<< HEAD
-        # If no SSL checkpoint is provided, use the default one
-        self.ssl_checkpoint_run_id = self.ssl_checkpoint_run_id or innereye_ssl_checkpoint_binary
-=======
->>>>>>> 1034324c
 
     def get_data_module(self) -> PandaTilesDataModule:
         return PandaTilesDataModule(
@@ -145,11 +140,6 @@
 
     def setup(self) -> None:
         BaseMILSlides.setup(self)
-<<<<<<< HEAD
-        # If no SSL checkpoint is provided, use the default one
-        self.ssl_checkpoint_run_id = self.ssl_checkpoint_run_id or innereye_ssl_checkpoint_binary
-=======
->>>>>>> 1034324c
 
     def get_dataloader_kwargs(self) -> dict:
         return dict(
