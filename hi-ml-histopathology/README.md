# Histopathology Models and Workflows

## Getting started

### Setting up Python

For working on the histopathology folder, please create a separate Conda environment.

```shell
cd hi-ml-histopathology
make env
```

You can then activate the environment via `conda activate HimlHisto`. Set VSCode to use this Conda environment, by choosing "Python: Select Interpreter"
from the command palette.

### Setting up AzureML

In addition, please download an AzureML workspace configuration file for the workspace that you wish to use:

* In the browser, navigate to the workspace in question
* Click on the drop-down menu on upper right of the page, to the left of your account picture.
* Select "Download config file".
* Save that file into the the repository root.

Once that config file is in place, all Python runs that you start inside the `hi-ml-histopathology` folder will automatically use this config file.

## Running histopathology models

To test your setup, please execute in the `hi-ml-histopathology` folder:

```shell
conda activate HimlHisto
<<<<<<< HEAD
python ../hi-ml/src/health_ml/runner.py --model histopathology.DeepSMILECrck --cluster=training-nd24
=======
python ../hi-ml/src/health_ml/runner.py --model histopathology.TcgaCrckImageNetMIL  --cluster=training-nd24
>>>>>>> 2d0c6294
```

This should start an AzureML job in the AzureML workspace that you configured above via `config.json`. You may need to adjust the name of
the compute cluster (`training-nd24` in the above example).

### Conda environment

If you start your jobs in the `hi-ml-histopathology` folder, they will automatically pick up the Conda environment file that is present in that folder.
If you start your jobs in a different folder, you need to add the `--additional_env_files` option to point to the file `<repo_root>/hi-ml-histopathology/environment.yml`.

## Running histopathology tests

In the `hi-ml-histopathology` folder, run

```shell
make call_pytest
```

Inside of VSCode, all tests in the repository should be picked up automatically. You can exclude the tests for the `hi-ml` and `hi-ml-azure` packages by
modifying `python.testing.pytestArgs` in the VSCode `.vscode/settings.json` file.

## Tests that require a GPU

The test pipeline for the histopathology folder contains a run of `pytest` on a machine with 2 GPUs. Only tests that are
marked with the `pytest` mark `gpu` are executed on that GPU machine. Note that all tests that bear the `gpu` mark will
_also_ be executed when running on a CPU machine. You need to manually add a `skipif` flag for tests that are meant to
exclusively run on GPU machines. This also helps to ensure that the test suite can pass when executed outside of the
build agents.

* Tests that run only on a CPU machine: Provide no `pytest` marks

```python
def test_my_code() -> None:
    pass
```

* Tests that run on both on a CPU and on a GPU machine: Add `@pytest.mark.gpu`

```python
@pytest.mark.gpu
def test_my_code() -> None:
    pass
```

* Tests that run only on a GPU machine:

```python
@pytest.mark.skipif(torch.cuda.device_count() < 1, reason="This test requires a GPU")
@pytest.mark.gpu
def test_my_code() -> None:
    pass
```<|MERGE_RESOLUTION|>--- conflicted
+++ resolved
@@ -31,11 +31,7 @@
 
 ```shell
 conda activate HimlHisto
-<<<<<<< HEAD
-python ../hi-ml/src/health_ml/runner.py --model histopathology.DeepSMILECrck --cluster=training-nd24
-=======
 python ../hi-ml/src/health_ml/runner.py --model histopathology.TcgaCrckImageNetMIL  --cluster=training-nd24
->>>>>>> 2d0c6294
 ```
 
 This should start an AzureML job in the AzureML workspace that you configured above via `config.json`. You may need to adjust the name of
