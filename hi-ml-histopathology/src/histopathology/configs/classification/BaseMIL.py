--- conflicted
+++ resolved
@@ -51,13 +51,8 @@
 
     # Data module parameters:
     batch_size: int = param.Integer(16, bounds=(1, None), doc="Number of slides to load per batch.")
-<<<<<<< HEAD
-    max_bag_size: int = param.Integer(2, bounds=(0, None),
-                                      doc="Upper bound on number of tiles in each loaded bag. "
-=======
-    max_bag_size: int = param.Integer(1000, bounds=(0, None),
+    max_bag_size: int = param.Integer(500, bounds=(0, None),
                                       doc="Upper bound on number of tiles in each loaded bag during training stage. "
->>>>>>> b3e1829c
                                           "If 0 (default), will return all samples in each bag. "
                                           "If > 0, bags larger than `max_bag_size` will yield "
                                           "random subsets of instances.")
@@ -169,7 +164,7 @@
                              adam_betas=self.adam_betas,
                              is_finetune=self.is_finetune,
                              class_names=self.class_names,
-                             outputs_handler=outputs_handler)
+                             outputs_handler=None)
 
     def get_data_module(self) -> TilesDataModule:
         raise NotImplementedError
