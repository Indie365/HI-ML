#  ------------------------------------------------------------------------------------------
#  Copyright (c) Microsoft Corporation. All rights reserved.
#  Licensed under the MIT License (MIT). See LICENSE in the repo root for license information.
#  ------------------------------------------------------------------------------------------
import logging
import os
import sys
from pathlib import Path
from typing import Any, List, Optional, Tuple, TypeVar

from pytorch_lightning import Callback, Trainer, seed_everything
from pytorch_lightning.callbacks import GPUStatsMonitor, ModelCheckpoint, TQDMProgressBar
from pytorch_lightning.loggers import TensorBoardLogger
from pytorch_lightning.plugins import DDPPlugin

from health_azure.utils import (ENV_GLOBAL_RANK, ENV_LOCAL_RANK, ENV_NODE_RANK, RUN_CONTEXT, is_global_rank_zero,
                                is_local_rank_zero, is_running_in_azure_ml)

from health_ml.lightning_container import LightningContainer
from health_ml.utils import AzureMLLogger, AzureMLProgressBar
from health_ml.utils.checkpoint_utils import cleanup_checkpoints
from health_ml.utils.common_utils import (AUTOSAVE_CHECKPOINT_FILE_NAME, EXPERIMENT_SUMMARY_FILE,
                                          change_working_directory)
from health_ml.utils.lightning_loggers import StoringLogger

T = TypeVar('T')


def write_experiment_summary_file(config: Any, outputs_folder: Path) -> None:
    """
    Writes the given config to disk in plain text in the default output folder.
    """
    output = str(config)
    outputs_folder.mkdir(exist_ok=True, parents=True)
    dst = outputs_folder / EXPERIMENT_SUMMARY_FILE
    dst.write_text(output)
    logging.info(output)


def create_lightning_trainer(container: LightningContainer,
                             resume_from_checkpoint: Optional[Path] = None,
                             num_nodes: int = 1,
                             multiple_trainloader_mode: str = "max_size_cycle") -> \
        Tuple[Trainer, StoringLogger]:
    """
    Creates a Pytorch Lightning Trainer object for the given model configuration. It creates checkpoint handlers
    and loggers. That includes a diagnostic logger for use in unit tests, that is also returned as the second
    return value.

    :param container: The container with model and data.
    :param resume_from_checkpoint: If provided, training resumes from this checkpoint point.
    :param num_nodes: The number of nodes to use in distributed training.
    :return: A tuple [Trainer object, diagnostic logger]
    """
    logging.debug(f"resume_from_checkpoint: {resume_from_checkpoint}")
    num_gpus = container.num_gpus_per_node()
    effective_num_gpus = num_gpus * num_nodes
    strategy = None
    if effective_num_gpus == 0:
        accelerator = "cpu"
        devices = 1
        message = "CPU"
    else:
        accelerator = "gpu"
        devices = num_gpus
        message = f"{devices} GPU"
        if effective_num_gpus > 1:
            # Accelerator should be "ddp" when running large models in AzureML (when using DDP_spawn, we get out of
            # GPU memory).
            # Initialize the DDP plugin. The default for pl_find_unused_parameters is False. If True, the plugin
            # prints out lengthy warnings about the performance impact of find_unused_parameters.
            strategy = DDPPlugin(find_unused_parameters=container.pl_find_unused_parameters)
            message += "s per node with DDP"
    logging.info(f"Using {message}")
    tensorboard_logger = TensorBoardLogger(save_dir=str(container.logs_folder), name="Lightning", version="")
    loggers = [tensorboard_logger, AzureMLLogger(False)]
    storing_logger = StoringLogger()
    loggers.append(storing_logger)
    # Use 32bit precision when running on CPU. Otherwise, make it depend on use_mixed_precision flag.
    precision = 32 if num_gpus == 0 else 16 if container.use_mixed_precision else 32
    # The next two flags control the settings in torch.backends.cudnn.deterministic and torch.backends.cudnn.benchmark
    # https://pytorch.org/docs/stable/notes/randomness.html
    # Note that switching to deterministic models can have large performance downside.
    if container.pl_deterministic:
        deterministic = True
        benchmark = False
    else:
        deterministic = False
        benchmark = True

    # The last checkpoint is considered the "best" checkpoint. For large segmentation
    # models, this still appears to be the best way of choosing them because validation loss on the relatively small
    # training patches is not stable enough. Going by the validation loss somehow works for the Prostate model, but
    # not for the HeadAndNeck model.
    # Note that "last" is somehow a misnomer, it should rather be "latest". There is a "last" checkpoint written in
    # every epoch. We could use that for recovery too, but it could happen that the job gets preempted right during
    # writing that file, and we would end up with an invalid file.
    last_checkpoint_callback = ModelCheckpoint(dirpath=str(container.checkpoint_folder),
                                               save_last=True,
                                               save_top_k=0)
    recovery_checkpoint_callback = ModelCheckpoint(dirpath=str(container.checkpoint_folder),
                                                   filename=AUTOSAVE_CHECKPOINT_FILE_NAME,
                                                   every_n_val_epochs=container.autosave_every_n_val_epochs,
                                                   save_last=False)
    callbacks: List[Callback] = [
        last_checkpoint_callback,
        recovery_checkpoint_callback,
    ]
    if container.monitor_loading:
        # TODO antonsc: Remove after fixing the callback.
        raise NotImplementedError("Monitoring batch loading times has been temporarily disabled.")
        # callbacks.append(BatchTimeCallback())
    if num_gpus > 0 and container.monitor_gpu:
        logging.info("Adding monitoring for GPU utilization")
        callbacks.append(GPUStatsMonitor(intra_step_time=True, inter_step_time=True))
    # Add the additional callbacks that were specified in get_trainer_arguments for LightningContainers
    additional_args = container.get_trainer_arguments()
    # Callbacks can be specified via the "callbacks" argument (the legacy behaviour) or the new get_callbacks method
    if "callbacks" in additional_args:
        more_callbacks = additional_args.pop("callbacks")
        if isinstance(more_callbacks, list):
            callbacks.extend(more_callbacks)  # type: ignore
        else:
            callbacks.append(more_callbacks)  # type: ignore
    callbacks.extend(container.get_callbacks())
    is_azureml_run = is_running_in_azure_ml(RUN_CONTEXT)
    progress_bar_refresh_rate = container.pl_progress_bar_refresh_rate
    if progress_bar_refresh_rate is None:
        progress_bar_refresh_rate = 50
        logging.info(f"The progress bar refresh rate is not set. Using a default of {progress_bar_refresh_rate}. "
                     f"To change, modify the pl_progress_bar_refresh_rate field of the container.")
    if is_azureml_run:
        callbacks.append(AzureMLProgressBar(refresh_rate=progress_bar_refresh_rate,
                                            write_to_logging_info=True,
                                            print_timestamp=False))
    else:
        callbacks.append(TQDMProgressBar(refresh_rate=progress_bar_refresh_rate))
    # Read out additional model-specific args here.
    # We probably want to keep essential ones like numgpu and logging.
    trainer = Trainer(default_root_dir=str(container.outputs_folder),
                      deterministic=deterministic,
                      benchmark=benchmark,
                      accelerator=accelerator,
                      strategy=strategy,
                      max_epochs=container.max_epochs,
                      # Both these arguments can be integers or floats. If integers, it is the number of batches.
                      # If float, it's the fraction of batches. We default to 1.0 (processing all batches).
                      limit_train_batches=container.pl_limit_train_batches or 1.0,
                      limit_val_batches=container.pl_limit_val_batches or 1.0,
                      num_sanity_val_steps=container.pl_num_sanity_val_steps,
                      # check_val_every_n_epoch=container.pl_check_val_every_n_epoch,
                      callbacks=callbacks,
                      logger=loggers,
                      num_nodes=num_nodes,
                      devices=devices,
                      precision=precision,
                      sync_batchnorm=True,
                      detect_anomaly=container.detect_anomaly,
                      profiler=container.pl_profiler,
                      resume_from_checkpoint=str(resume_from_checkpoint) if resume_from_checkpoint else None,
                      multiple_trainloader_mode=multiple_trainloader_mode,
                      **additional_args)
    return trainer, storing_logger


def model_train(checkpoint_path: Optional[Path],
                container: LightningContainer,
                num_nodes: int = 1) -> Tuple[Trainer, StoringLogger]:
    """
    The main training loop. It creates the Pytorch model based on the configuration options passed in,
    creates a Pytorch Lightning trainer, and trains the model.
    If a checkpoint was specified, then it loads the checkpoint before resuming training.

    :param checkpoint_path: Checkpoint path for model initialization
    :param num_nodes: The number of nodes to use in distributed training.
    :param container: A container object that holds the training data in PyTorch Lightning format
    and the model to train.
    :return: A tuple of [Trainer, StoringLogger]. Trainer is the Lightning Trainer object that was used for fitting
    the model. The StoringLogger object is returned when training a built-in model, this is None when
    fitting other models.
    """
    lightning_model = container.model

    # Execute some bookkeeping tasks only once if running distributed:
    if is_global_rank_zero():
        logging.info(f"Model checkpoints are saved at {container.checkpoint_folder}")
        write_experiment_summary_file(container,
                                      outputs_folder=container.outputs_folder)

    data_module = container.get_data_module()
    if is_global_rank_zero():
        container.before_training_on_global_rank_zero()
    if is_local_rank_zero():
        container.before_training_on_local_rank_zero()
    container.before_training_on_all_ranks()

    # Workaround for a bug in PL 1.5.5: We need to pass the cycle mode for the training data as a trainer argument
    # because training data that uses a CombinedLoader is not split correctly in DDP. This flag cannot be passed
    # through the get_trainer_arguments method of the container because cycle mode is not yet available.
    multiple_trainloader_mode = "max_size_cycle"
    try:
<<<<<<< HEAD
        from SSL.data.datamodules import CombinedDataModule
        if isinstance(data_module, CombinedDataModule):
            data_module.prepare_data()
            assert data_module.train_loader_cycle_mode is not None, "This field should be computed during prepare_data"
            multiple_trainloader_mode = data_module.train_loader_cycle_mode
=======
        from SSL.data.datamodules import CombinedDataModule  # type: ignore
        if isinstance(data_module, CombinedDataModule):
            data_module.prepare_data()
            multiple_trainloader_mode = data_module.train_loader_cycle_mode  # type: ignore
            assert multiple_trainloader_mode, "train_loader_cycle_mode should be available now"
>>>>>>> 80962d22
    except ModuleNotFoundError:
        pass

    # Create the trainer object. Backup the environment variables before doing that, in case we need to run a second
    # training in the unit tests.
    old_environ = dict(os.environ)
    # Set random seeds just before training
    seed_everything(container.get_effective_random_seed())
    trainer, storing_logger = create_lightning_trainer(container,
                                                       checkpoint_path,
                                                       num_nodes=num_nodes,
                                                       multiple_trainloader_mode=multiple_trainloader_mode)
    rank_info = ", ".join(f"{env}: {os.getenv(env)}"
                          for env in [ENV_GLOBAL_RANK, ENV_LOCAL_RANK, ENV_NODE_RANK])
    logging.info(f"Environment variables: {rank_info}. trainer.global_rank: {trainer.global_rank}")

    # get recovery checkpoint if it exists
    logging.info("Starting training")
    # Change to the outputs folder so that the model can write to current working directory, and still everything
    # is put into the right place in AzureML (only the contents of the "outputs" folder is treated as a result file)
    # with change_working_directory(container.outputs_folder):
    trainer.fit(lightning_model, datamodule=data_module)
    assert trainer.logger is not None
    trainer.logger.finalize('success')

    # DDP will start multiple instances of the runner, one for each GPU. Those should terminate here after training.
    # We can now use the global_rank of the Lightning model, rather than environment variables, because DDP has set
    # all necessary properties.
    if lightning_model.global_rank != 0:
        logging.info(f"Terminating training thread with rank {lightning_model.global_rank}.")
        sys.exit()

    logging.info("Removing redundant checkpoint files.")
    cleanup_checkpoints(container.checkpoint_folder)
    # Lightning modifies a ton of environment variables. If we first run training and then the test suite,
    # those environment variables will mislead the training runs in the test suite, and make them crash.
    # Hence, restore the original environment after training.
    os.environ.clear()
    os.environ.update(old_environ)

    logging.info("Finished training")

    return trainer, storing_logger<|MERGE_RESOLUTION|>--- conflicted
+++ resolved
@@ -199,19 +199,11 @@
     # through the get_trainer_arguments method of the container because cycle mode is not yet available.
     multiple_trainloader_mode = "max_size_cycle"
     try:
-<<<<<<< HEAD
-        from SSL.data.datamodules import CombinedDataModule
-        if isinstance(data_module, CombinedDataModule):
-            data_module.prepare_data()
-            assert data_module.train_loader_cycle_mode is not None, "This field should be computed during prepare_data"
-            multiple_trainloader_mode = data_module.train_loader_cycle_mode
-=======
         from SSL.data.datamodules import CombinedDataModule  # type: ignore
         if isinstance(data_module, CombinedDataModule):
             data_module.prepare_data()
             multiple_trainloader_mode = data_module.train_loader_cycle_mode  # type: ignore
             assert multiple_trainloader_mode, "train_loader_cycle_mode should be available now"
->>>>>>> 80962d22
     except ModuleNotFoundError:
         pass
 
