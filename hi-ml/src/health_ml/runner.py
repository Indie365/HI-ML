#! /usr/bin/env python

#  ------------------------------------------------------------------------------------------
#  Copyright (c) Microsoft Corporation. All rights reserved.
#  Licensed under the MIT License (MIT). See LICENSE in the repo root for license information.
#  ------------------------------------------------------------------------------------------
import argparse
import logging
import os
import param
import sys
from pathlib import Path
from typing import Any, Dict, List, Optional, Tuple

import matplotlib
from azureml.core import Workspace, Run

# Add hi-ml packages to sys.path so that AML can find them if we are using the runner directly from the git repo
himl_root = Path(__file__).resolve().parent.parent.parent.parent
folders_to_add = [himl_root / "hi-ml" / "src",
                  himl_root / "hi-ml-azure" / "src",
                  himl_root / "hi-ml-cpath" / "src"]
for folder in folders_to_add:
    if folder.is_dir():
        sys.path.insert(0, str(folder))

from health_azure import AzureRunInfo, submit_to_azure_if_needed  # noqa: E402
from health_azure.datasets import create_dataset_configs  # noqa: E402
from health_azure.logging import logging_to_stdout   # noqa: E402
from health_azure.paths import is_himl_used_from_git_repo  # noqa: E402
from health_azure.amulet import prepare_amulet_job  # noqa: E402
from health_azure.utils import (get_workspace, get_ml_client, is_local_rank_zero,  # noqa: E402
                                is_running_in_azure_ml, set_environment_variables_for_multi_node,
                                create_argparser, parse_arguments, ParserResult, apply_overrides,
                                filter_v2_input_output_args)

from health_ml.experiment_config import ExperimentConfig  # noqa: E402
from health_ml.lightning_container import LightningContainer  # noqa: E402
from health_ml.run_ml import MLRunner  # noqa: E402
from health_ml.utils import fixed_paths  # noqa: E402
from health_ml.utils.common_utils import (DEFAULT_DOCKER_BASE_IMAGE, check_conda_environment,  # noqa: E402
                                          choose_conda_env_file, is_linux)
from health_ml.utils.config_loader import ModelConfigLoader  # noqa: E402


# We change the current working directory before starting the actual training. However, this throws off starting
# the child training threads because sys.argv[0] is a relative path when running in AzureML. Turn that into an absolute
# path.
runner_path = Path(sys.argv[0])
sys.argv[0] = str(runner_path.resolve())


def initialize_rpdb() -> None:
    """
    On Linux only, import and initialize rpdb, to enable remote debugging if necessary.
    """
    # rpdb signal trapping does not work on Windows, as there is no SIGTRAP:
    if not is_linux():
        return
    import rpdb
    rpdb_port = 4444
    rpdb.handle_trap(port=rpdb_port)
    # For some reason, os.getpid() does not return the ID of what appears to be the currently running process.
    logging.info("rpdb is handling traps. To debug: identify the main runner.py process, then as root: "
                 f"kill -TRAP <process_id>; nc 127.0.0.1 {rpdb_port}")


def package_setup_and_hacks() -> None:
    """
    Set up the Python packages where needed. In particular, reduce the logging level for some of the used
    libraries, which are particularly talkative in DEBUG mode. Usually when running in DEBUG mode, we want
    diagnostics about the model building itself, but not for the underlying libraries.
    It also adds workarounds for known issues in some packages.
    """
    # Numba code generation is extremely talkative in DEBUG mode, disable that.
    logging.getLogger('numba').setLevel(logging.WARNING)
    # Matplotlib is also very talkative in DEBUG mode, filling half of the log file in a PR build.
    logging.getLogger('matplotlib').setLevel(logging.INFO)
    # Urllib3 prints out connection information for each call to write metrics, etc
    logging.getLogger('urllib3').setLevel(logging.INFO)
    logging.getLogger('msrest').setLevel(logging.INFO)
    # AzureML prints too many details about logging metrics
    logging.getLogger('azureml').setLevel(logging.INFO)
    # Jupyter notebook report generation
    logging.getLogger('papermill').setLevel(logging.INFO)
    logging.getLogger('nbconvert').setLevel(logging.INFO)
    # This is working around a spurious error message thrown by MKL, see
    # https://github.com/pytorch/pytorch/issues/37377
    os.environ['MKL_THREADING_LAYER'] = 'GNU'
    # Workaround for issues with matplotlib on some X servers, see
    # https://stackoverflow.com/questions/45993879/matplot-lib-fatal-io-error-25-inappropriate-ioctl-for-device-on-x
    # -server-loc
    matplotlib.use('Agg')


def create_runner_parser() -> argparse.ArgumentParser:
    """
    Creates a commandline parser, that understands all necessary arguments for training a model

    :return: An instance of ArgumentParser with args from ExperimentConfig added
    """
    config = ExperimentConfig()
    parser = create_argparser(config)
    return parser


class Runner:
    """
    This class contains the high-level logic to start a training run: choose a model configuration by name,
    submit to AzureML if needed, or otherwise start the actual training and test loop.

    :param project_root: The root folder that contains all of the source code that should be executed.
    """

    def __init__(self, project_root: Path):
        self.project_root = project_root
        self.experiment_config: ExperimentConfig = ExperimentConfig()
        self.lightning_container: LightningContainer = None  # type: ignore
        # This field stores the MLRunner object that has been created in the most recent call to the run() method.
        self.ml_runner: Optional[MLRunner] = None

    def parse_and_load_model(self) -> ParserResult:
        """
        Parses the command line arguments, and creates configuration objects for the model itself, and for the
        Azure-related parameters. Sets self.experiment_config to its proper values. Returns the
        parser output from parsing the model commandline arguments.

        :return: ParserResult object containing args, overrides and settings
        """
        # Filter out any args for passing inputs and outputs to scripts with AML SDK v2
        args = sys.argv[1:]
        filtered_args = filter_v2_input_output_args(args)

        parser1 = create_runner_parser()
        parser1_result = parse_arguments(parser1, args=filtered_args)
        experiment_config = ExperimentConfig(**parser1_result.args)

        self.experiment_config = experiment_config
        if not experiment_config.model:
            raise ValueError("Parameter 'model' needs to be set to specify which model to run.")
        model_config_loader: ModelConfigLoader = ModelConfigLoader()
        # Create the model as per the "model" commandline option. This is a LightningContainer.
        container = model_config_loader.create_model_config_from_name(model_name=experiment_config.model)

        # parse overrides and apply
        assert isinstance(container, param.Parameterized)
        parser2 = create_argparser(container)
        # For each parser, feed in the unknown settings from the previous parser. All commandline args should
        # be consumed by name, hence fail if there is something that is still unknown.
        parser2_result = parse_arguments(parser2, args=parser1_result.unknown, fail_on_unknown_args=True)
        # Apply the overrides and validate. Overrides can come from either YAML settings or the commandline.
        apply_overrides(container, parser2_result.overrides)  # type: ignore
        container.validate()

        self.lightning_container = container

        return parser2_result

    def validate(self) -> None:
        """
        Runs sanity checks on the whole experiment.
        """
        if not self.experiment_config.cluster:
            if self.lightning_container.hyperdrive:
                raise ValueError("HyperDrive for hyperparameters tuning is only supported when submitting the job to "
                                 "AzureML. You need to specify a compute cluster with the argument --cluster.")
            if self.lightning_container.is_crossvalidation_enabled:
                raise ValueError("Cross-validation is only supported when submitting the job to AzureML."
                                 "You need to specify a compute cluster with the argument --cluster.")

    def additional_run_tags(self, script_params: List[str]) -> Dict[str, str]:
        """
        Gets the set of tags that will be added to the AzureML run as metadata.

        :param script_params: The commandline arguments used to invoke the present script.
        """
        return {
            "commandline_args": " ".join(script_params),
            "tag": self.lightning_container.tag
        }

    def run(self) -> Tuple[LightningContainer, AzureRunInfo]:
        """
        The main entry point for training and testing models from the commandline. This chooses a model to train
        via a commandline argument, runs training or testing, and writes all required info to disk and logs.

        :return: a tuple of the LightningContainer object and an AzureRunInfo containing all information about
            the present run (whether running in AzureML or not)
        """
        # Usually, when we set logging to DEBUG, we want diagnostics about the model
        # build itself, but not the tons of debug information that AzureML submissions create.
        logging_to_stdout(logging.INFO if is_local_rank_zero() else "ERROR")
        initialize_rpdb()
        self.parse_and_load_model()
        self.validate()
        azure_run_info = self.submit_to_azureml_if_needed()
        self.run_in_situ(azure_run_info)
        return self.lightning_container, azure_run_info

    def submit_to_azureml_if_needed(self) -> AzureRunInfo:
        """
        Submit a job to AzureML, returning the resulting Run object, or exiting if we were asked to wait for
        completion and the Run did not succeed.

        :return: an AzureRunInfo object containing all of the details of the present run. If AzureML is not
            specified, the attribute 'run' will None, but the object still contains helpful information
            about datasets etc
        """

        def after_submission_hook(azure_run: Run) -> None:
            """
            A function that will be called right after job submission.
            """
            # Set the default display name to what was provided as the "tag". This will affect single runs
            # and Hyperdrive parent runs
            if self.lightning_container.tag:
                azure_run.display_name = self.lightning_container.tag

        root_folder = self.project_root
        entry_script = Path(sys.argv[0]).resolve()
        script_params = sys.argv[1:]

        # TODO: Update environment variables
        environment_variables: Dict[str, Any] = {}

        # Get default datastore from the provided workspace. Authentication can take a few seconds, hence only do
        # that if we are really submitting to AzureML.
        workspace: Optional[Workspace] = None
        if self.experiment_config.cluster:
            try:
                workspace = get_workspace()
            except ValueError:
                raise ValueError("Unable to submit the script to AzureML because no workspace configuration file "
                                 "(config.json) was found.")

        if self.lightning_container.datastore:
            datastore = self.lightning_container.datastore
        elif workspace:
            datastore = workspace.get_default_datastore().name
        else:
            datastore = ""

        local_datasets = self.lightning_container.local_datasets
        all_local_datasets = [Path(p) for p in local_datasets] if len(local_datasets) > 0 else []
        # When running in AzureML, respect the commandline flag for mounting. Outside of AML, we always mount
        # datasets to be quicker.
        use_mounting = self.experiment_config.mount_in_azureml if self.experiment_config.cluster else True
        input_datasets = \
            create_dataset_configs(all_azure_dataset_ids=self.lightning_container.azure_datasets,
                                   all_dataset_mountpoints=self.lightning_container.dataset_mountpoints,
                                   all_local_datasets=all_local_datasets,  # type: ignore
                                   datastore=datastore,
                                   use_mounting=use_mounting)

<<<<<<< HEAD
        hyperdrive_config = self.lightning_container.get_hyperdrive_config()
        sla_tier = self.lightning_container.sla_tier
        instance_type = self.lightning_container.instance_type
        image_version = self.lightning_container.image_version
        instance_count = self.lightning_container.instance_count
=======
        if self.experiment_config.strictly_aml_v1:
            hyperdrive_config = self.lightning_container.get_hyperdrive_config()
            hyperparam_args = None
        else:
            hyperparam_args = self.lightning_container.get_hyperparam_args()
            hyperdrive_config = None
>>>>>>> 89bb3d4a

        if self.experiment_config.cluster and not is_running_in_azure_ml():
            ml_client = get_ml_client()

            env_file = choose_conda_env_file(env_file=self.experiment_config.conda_env)
            logging.info(f"Using this Conda environment definition: {env_file}")
            check_conda_environment(env_file)

            azure_run_info = submit_to_azure_if_needed(
                entry_script=entry_script,
                snapshot_root_directory=root_folder,
                script_params=script_params,
                conda_environment_file=env_file,
                aml_workspace=workspace,
                ml_client=ml_client,
                compute_cluster_name=self.experiment_config.cluster,
                environment_variables=environment_variables,
                default_datastore=datastore,
                experiment_name=self.lightning_container.effective_experiment_name,
                input_datasets=input_datasets,  # type: ignore
                num_nodes=self.experiment_config.num_nodes,
                wait_for_completion=self.experiment_config.wait_for_completion,
                ignored_folders=[],
                submit_to_azureml=bool(self.experiment_config.cluster),
                docker_base_image=image_version or DEFAULT_DOCKER_BASE_IMAGE,
                docker_shm_size=self.experiment_config.docker_shm_size,
                hyperdrive_config=hyperdrive_config,
                hyperparam_args=hyperparam_args,
                create_output_folders=False,
                after_submission=after_submission_hook,
                tags=self.additional_run_tags(script_params),
                strictly_aml_v1=self.experiment_config.strictly_aml_v1,
                sla_tier=sla_tier,
                instance_type=instance_type,
                instance_count=instance_count,
            )
        else:
            azure_run_info = submit_to_azure_if_needed(
                input_datasets=input_datasets,  # type: ignore
                submit_to_azureml=False,
                strictly_aml_v1=self.experiment_config.strictly_aml_v1,
            )
        if azure_run_info.run:
            # This code is only reached inside Azure. Set display name again - this will now affect
            # Hypdrive child runs (for other jobs, this has already been done after submission)
            suffix = None
            if self.lightning_container.is_crossvalidation_enabled:
                suffix = f"crossval {self.lightning_container.crossval_index}"
            elif self.lightning_container.different_seeds > 0:
                suffix = f"seed {self.lightning_container.random_seed}"
            if suffix:
                current_name = self.lightning_container.tag or azure_run_info.run.display_name
                azure_run_info.run.display_name = f"{current_name} {suffix}"

        # submit_to_azure_if_needed calls sys.exit after submitting to AzureML. We only reach this when running
        # the script locally or in AzureML.
        return azure_run_info

    def run_in_situ(self, azure_run_info: AzureRunInfo) -> None:
        """
        Actually run the AzureML job; this method will typically run on an Azure VM.

        :param azure_run_info: Contains all information about the present run in AzureML, in particular where the
        datasets are mounted.
        """
        # Only set the logging level now. Usually, when we set logging to DEBUG, we want diagnostics about the model
        # build itself, but not the tons of debug information that AzureML submissions create.
        # Suppress the logging from all processes but the one for GPU 0 on each node, to make log files more readable
        logging_to_stdout("INFO" if is_local_rank_zero() else "ERROR")
        package_setup_and_hacks()
        prepare_amulet_job()

        # Set environment variables for multi-node training if needed. This function will terminate early
        # if it detects that it is not in a multi-node environment.
        if self.experiment_config.num_nodes > 1:
            set_environment_variables_for_multi_node()
        self.ml_runner = MLRunner(
            experiment_config=self.experiment_config,
            container=self.lightning_container,
            project_root=self.project_root)
        self.ml_runner.setup(azure_run_info)
        self.ml_runner.run()


def run(project_root: Path) -> Tuple[LightningContainer, AzureRunInfo]:
    """
    The main entry point for training and testing models from the commandline. This chooses a model to train
    via a commandline argument, runs training or testing, and writes all required info to disk and logs.

    :param project_root: The root folder that contains all of the source code that should be executed.
    :return: If submitting to AzureML, returns the model configuration that was used for training,
    including commandline overrides applied (if any). For details on the arguments, see the constructor of Runner.
    """
    print(f"project root: {project_root}")
    runner = Runner(project_root)
    return runner.run()


def main() -> None:
    run(project_root=fixed_paths.repository_root_directory() if is_himl_used_from_git_repo() else Path.cwd())


if __name__ == '__main__':
    main()<|MERGE_RESOLUTION|>--- conflicted
+++ resolved
@@ -252,20 +252,17 @@
                                    datastore=datastore,
                                    use_mounting=use_mounting)
 
-<<<<<<< HEAD
-        hyperdrive_config = self.lightning_container.get_hyperdrive_config()
         sla_tier = self.lightning_container.sla_tier
         instance_type = self.lightning_container.instance_type
         image_version = self.lightning_container.image_version
         instance_count = self.lightning_container.instance_count
-=======
+
         if self.experiment_config.strictly_aml_v1:
             hyperdrive_config = self.lightning_container.get_hyperdrive_config()
             hyperparam_args = None
         else:
             hyperparam_args = self.lightning_container.get_hyperparam_args()
             hyperdrive_config = None
->>>>>>> 89bb3d4a
 
         if self.experiment_config.cluster and not is_running_in_azure_ml():
             ml_client = get_ml_client()
