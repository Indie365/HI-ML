--- conflicted
+++ resolved
@@ -299,15 +299,8 @@
         """
         if n_splits <= 0:
             raise ValueError("n_splits must be >= 0 found {}".format(n_splits))
-<<<<<<< HEAD
-
         # concatenate train and val, as training set = train + val
         cv_dataset = pd.concat([self.train, self.val])
-
-=======
-        # concatenate train and val, as training set = train + val
-        cv_dataset = pd.concat([self.train, self.val])
->>>>>>> a108cf4e
         if self.group_column is None:  # perform standard subject-based k-fold cross-validation
             # unique subjects
             subject_ids = cv_dataset[self.subject_column].unique()
@@ -324,10 +317,6 @@
             # that tries to balance the group sizes in all folds
             k_folds = GroupKFold(n_splits=n_splits)
             folds_gen = k_folds.split(subject_ids, groups=groups)
-<<<<<<< HEAD
-
-=======
->>>>>>> a108cf4e
         ids_from_indices = lambda indices: [subject_ids[x] for x in indices]
         # create the number of requested splits of the dataset
         return [
